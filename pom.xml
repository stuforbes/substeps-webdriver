--- conflicted
+++ resolved
@@ -88,16 +88,10 @@
 		<hamcrest.version>1.3.RC2</hamcrest.version>
 		<junit.version>4.10</junit.version>
         
-<<<<<<< HEAD
-		<substeps.api.version>1.0.2-SNAPSHOT</substeps.api.version>
-		<substeps.core.version>1.0.2-SNAPSHOT</substeps.core.version>
-		<substeps.maven.plugin.version>1.0.2-SNAPSHOT</substeps.maven.plugin.version>
-        <substeps.glossary.version>1.0.2-SNAPSHOT</substeps.glossary.version>
-=======
-		<substeps.version>1.0.2</substeps.version>
-		<substeps.runner.version>1.0.2</substeps.runner.version>
-        <substeps.glossary.version>1.0.2</substeps.glossary.version>
->>>>>>> 0e89aae7
+		<substeps.api.version>1.1.0-SNAPSHOT</substeps.api.version>
+		<substeps.core.version>1.1.0-SNAPSHOT</substeps.core.version>
+		<substeps.runners.version>1.1.0-SNAPSHOT</substeps.runners.version>
+        	<substeps.glossary.version>1.1.0-SNAPSHOT</substeps.glossary.version>
         
         
 		<guava.version>10.0</guava.version>
@@ -144,7 +138,7 @@
 		<dependency>
 			<groupId>com.technophobia.substeps</groupId>
 			<artifactId>substeps-junit-runner</artifactId>
-			<version>1.0.2-SNAPSHOT</version>
+			<version>${substeps.runners.version}</version>
 			<scope>test</scope>
 		</dependency>
 
@@ -256,7 +250,7 @@
                     <plugin>
                         <groupId>com.technophobia.substeps</groupId>
                         <artifactId>substeps-maven-plugin</artifactId>
-                        <version>${substeps.maven.plugin.version}</version>
+                        <version>${substeps.runners.version}</version>
 
                         <executions>
                             <execution>
