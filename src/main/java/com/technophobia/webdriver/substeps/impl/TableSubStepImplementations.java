/*
 *	Copyright Technophobia Ltd 2012
 *
 *   This file is part of Substeps.
 *
 *    Substeps is free software: you can redistribute it and/or modify
 *    it under the terms of the GNU Lesser General Public License as published by
 *    the Free Software Foundation, either version 3 of the License, or
 *    (at your option) any later version.
 *
 *    Substeps is distributed in the hope that it will be useful,
 *    but WITHOUT ANY WARRANTY; without even the implied warranty of
 *    MERCHANTABILITY or FITNESS FOR A PARTICULAR PURPOSE.  See the
 *    GNU Lesser General Public License for more details.
 *
 *    You should have received a copy of the GNU Lesser General Public License
 *    along with Substeps.  If not, see <http://www.gnu.org/licenses/>.
 */
package com.technophobia.webdriver.substeps.impl;

import static com.technophobia.webdriver.substeps.runner.DefaultExecutionSetupTearDown.getThreadLocalWebDriverContext;
import static org.hamcrest.CoreMatchers.is;
import static org.hamcrest.text.IsEqualIgnoringCase.equalToIgnoringCase;

import java.util.ArrayList;
import java.util.List;
import java.util.Map;

import org.junit.Assert;
import org.openqa.selenium.By;
import org.openqa.selenium.WebElement;

import com.google.common.base.Supplier;
import com.technophobia.substeps.model.SubSteps.Step;
import com.technophobia.substeps.model.SubSteps.StepImplementations;
import com.technophobia.substeps.model.SubSteps.StepParameter;
import com.technophobia.substeps.model.parameter.IntegerConverter;
import com.technophobia.webdriver.substeps.runner.DefaultExecutionSetupTearDown;
import com.technophobia.webdriver.util.WebDriverContext;
import com.technophobia.webdriver.util.WebDriverSubstepsBy;

@StepImplementations(requiredInitialisationClasses = DefaultExecutionSetupTearDown.class)
public class TableSubStepImplementations extends AbstractWebDriverSubStepImplementations {

    public TableSubStepImplementations() {
        super();
    }


    public TableSubStepImplementations(final Supplier<WebDriverContext> webDriverContextSupplier) {
        super(webDriverContextSupplier);
    }


    /*
     * TODO
     * 
     * a method that takes a table with column names - stash in the context for
     * reference and look up the index could combine this - not sure what
     * purpose the column names serves... see nhs proxy user feature (low) and
     * Then the current contracts list will contain the following
     * ContractSearchSteps.thenTheContractsListContains
     * 
     * Assert table contains row - a method that takes a map of values, use the
     * stash for the index
     * 
     * find a table - findby id etc..
     * 
     * assert row x has values <array> - can't pass a single row of values..
     * 
     * combinations with passing in the table id
     */

    /**
     * Locates the table body row, assuming that the table has already been
     * located Row 1 is the first
     * <tr>
     * beneath a <tbody>
     * 
     * @example FindTableBodyRow row 3
     * @section Table
     * 
     * @param row
     *            1 based row index
     */
    @Step("FindTableBodyRow row ([^\"]*)")
    public WebElement findTableBodyRow(@StepParameter(converter = IntegerConverter.class) final Integer row) {

        // assumes current element is already set
        final WebElement currentElem = getThreadLocalWebDriverContext().getCurrentElement();

        AssertionWebDriverSubStepImplementations.assertElementIs(currentElem, "table");

        final WebElement tbody = getResultsTableBodyElement(currentElem);

        final WebElement rowElement = getTableRow(tbody, row);

        Assert.assertNotNull("expecting a table row element", rowElement);
        getThreadLocalWebDriverContext().setCurrentElement(rowElement);

        return rowElement;
    }


    // TODO can't implement this until worked out how to pass single rows
    // through

    // @Step("AssertTable row ([^\"]*) contains values")
    // public void assertTableRowContainsValues(@StepParameter(converter =
    // IntegerConverter.class)final Integer row,
    // final List<Map<String, String>> expectedResults){
    //
    // Assert.assertNotNull("expecting a table of results to be specified",
    // expectedResults);
    // Assert.assertThat("only expecting 1 row in table data",
    // expectedResults.size(), is(1));
    // //
    //
    // final WebElement tableRow = findTableBodyRow(row);
    //
    //
    // final List<WebElement> columnElements =
    // tableRow.findElements(By.tagName("td"));
    //
    // if (columnElements != null) {
    //
    // if (table == null) {
    // table = new ArrayList<Map<String, String>>();
    // }
    // final Map<String, String> rowMap = new HashMap<String, String>();
    // table.add(rowMap);
    //
    // for (int i = 0; i < columnElements.size(); i++) {
    // rowMap.put(columnHeadings[i], columnElements.get(i).getText());
    // }
    // }
    // }

    /**
     * Check that a table cell contains the specified text using a 1 based
     * index. Row 0 is the first
     * <tr>
     * beneath a <tbody>
     * 
     * @example AssertTableValue column 2, row 3 contains text "Hello Bob"
     * @section Table
     * 
     * @param column
     *            1 based column index
     * @param row
     *            1 based row index
     * @param text
     *            the expected text
     */
    @Step("AssertTableValue column ([^\"]*), row ([^\"]*) contains text \"([^\"]*)\"")
    public void assertTableValue(@StepParameter(converter = IntegerConverter.class) final Integer column,
            @StepParameter(converter = IntegerConverter.class) final Integer row, final String text) {

        // assumes current element is already set
        final WebElement currentElem = getThreadLocalWebDriverContext().getCurrentElement();

        AssertionWebDriverSubStepImplementations.assertElementIs(currentElem, "table");

        final WebElement tbody = getResultsTableBodyElement(currentElem);

        final String cellText = getValueInResultsTable(tbody, column.intValue(), row.intValue());
        Assert.assertNotNull("expecting some cell text", cellText);

        Assert.assertTrue("expecting cell text to contain: " + text + " actual: " + cellText, cellText.contains(text));

    }


    private WebElement getResultsTableBodyElement(final WebElement tableElement) {

        Assert.assertNotNull("expecting a tableElement", tableElement);

<<<<<<< HEAD
        /* 
         * Note that we are expecting that the table has a "tbody" element, which is not in fact mandatory.
         * This will find a "tbody" child of tableElement, there should be only one.
         * 
         * @TODO. Should we return tableElement itself if it has no tbody child?
         */
        final WebElement tbodyElem = tableElement.findElement(By
                .xpath("./tbody"));

        Assert.assertNotNull("expecting tbody elem", tbodyElem);

        return tbodyElem;
=======
        final List<WebElement> tbodyElems = tableElement.findElements(By.tagName("tbody"));
        Assert.assertNotNull("expecting th row elems", tbodyElems);
        Assert.assertThat("expecting count of 1", tbodyElems.size(), is(1));

        final WebElement tbody = tbodyElems.get(0);
        Assert.assertNotNull("expecting tbody elem", tbody);

        return tbody;
>>>>>>> 91b25f91
    }


    private WebElement getTableRow(final WebElement tbody, final int row) {
        final List<WebElement> rowElements = tbody.findElements(By.tagName("tr"));
        Assert.assertNotNull("expecting th row elems", rowElements);

        Assert.assertTrue("expecting more than " + row + " row in the table", rowElements.size() >= row);

        // row parameter will be 1 based, but we need to discard the header row
        final WebElement rowElement = rowElements.get(row - 1);
        Assert.assertNotNull("expecting a tr at tbody idx: " + (row - 1), rowElement);
        return rowElement;
    }


    public String getValueInResultsTable(final WebElement tbody, final int col, final int row) {

        final WebElement rowElement = getTableRow(tbody, row);

        final List<WebElement> columnElements = rowElement.findElements(By.tagName("td"));
        Assert.assertNotNull("expecting columnElements", columnElements);

        Assert.assertTrue("expecting more than " + col + " columns in the table, got: " + columnElements.size(),
                columnElements.size() >= col);
        final WebElement tdElem = columnElements.get(col - 1);

        Assert.assertNotNull("expecting a td at column: " + col, tdElem);

        return tdElem.getText();
    }


    //

    /**
     * Find a row in a table where columns exist that contain the specified
     * text. Not all columns of the table need to specified, however the order
     * is important. Finding multiple matching results will result in an error.
     * 
     * Once the row has been located, other FindInRow methods can be used that
     * may in turn refer to and set the 'Current Element', this method does not
     * set the current element for that reason.
     * 
     * @example FindTableRowWithColumnsThatContainText
     *          ["My Name","Where it all began...","December 19 2012"]
     * @section Table
     * 
     * @param columnText
     *            A comma delimitted list of column values, each column can be
     *            double quoted
     */
    @Step("FindTableRowWithColumnsThatContainText \\[(.*)\\]")
    public void findRowInTableWithText(final String columnText) {

        final WebElement currentElement = webDriverContext().getCurrentElement();

        Assert.assertThat("expecting the current element to be a table", currentElement.getTagName(),
                equalToIgnoringCase("table"));

        final String[] columnValues = columnText.split(",");
        final List<String> columnValList = new ArrayList<String>();
        for (final String s : columnValues) {
            columnValList.add(s.replaceAll("\"", "").trim());
        }

        final List<WebElement> tableRows = currentElement.findElements(By.tagName("tr"));

        List<WebElement> matchingRows = null;

        // TODO - refactor this into WebDriver Bys ..?

        // go through all rows
        for (final WebElement row : tableRows) {

            // for each row
            final List<WebElement> tableCells = row.findElements(By.tagName("td"));

            int lookingForIdx = 0;

            boolean found = false;
            // do we have a match ?
            for (final WebElement td : tableCells) {

                if (td.getText().contains(columnValList.get(lookingForIdx))) {

                    lookingForIdx++;
                    if (lookingForIdx >= columnValList.size()) {
                        // found em all
                        found = true;
                        break;
                    }
                }
            }

            if (found) {
                if (matchingRows == null) {
                    matchingRows = new ArrayList<WebElement>();
                }
                matchingRows.add(row);
            }

        }

        Assert.assertNotNull("Didn't find any rows with values: [" + columnText + "]", matchingRows);

        Assert.assertThat("Found too many rows that match values: [" + columnText + "]", matchingRows.size(), is(1));

        webDriverContext().stashElement(TABLE_ROW_KEY, matchingRows.get(0));
    }


    /**
     * Find an element within a table row by tag and attributes.
     * 
     * @example FindElementInRow ByTagAndAttributes tag="a"
     *          attributes=[class="link-class",....]
     * @section Table
     * @param tag
     *            the tag
     * @param attributeString
     *            the attribute string
     */
    @Step("FindElementInRow ByTagAndAttributes tag=\"?([^\"]*)\"? attributes=\\[(.*)\\]")
    public void findLinkInRowByTagAndAttributes(final String tag, final String attributeString) {

        final Map<String, String> expectedAttributes = convertToMap(attributeString);

        final By by = WebDriverSubstepsBy.ByTagAndAttributes(tag, expectedAttributes);

        findElementInRowBy(by);
    }


    /**
     * Find a link (anchor) element within a table row using the link text as a
     * discriminator.
     * 
     * @example FindElementInRow linkText="View"
     * @section Table
     * @param linkText
     *            the text of the link to find
     */
    @Step("FindElementInRow linkText=\"([^\"]*)\"")
    public void findLinkInRow(final String linkText) {

        final By by = By.linkText(linkText);

        findElementInRowBy(by);
    }

    private static final String TABLE_ROW_KEY = "_tr_stash_key";


    private WebElement findElementInRowBy(final By by) {

        webDriverContext().setCurrentElement(null);

        final WebElement row = webDriverContext().getElementFromStash(TABLE_ROW_KEY);

        Assert.assertThat("expecting the current element to be a table", row.getTagName(), equalToIgnoringCase("tr"));

        // go through all td's in this row, collect all elements that match the
        // by

        final List<WebElement> tableCells = row.findElements(By.tagName("td"));

        List<WebElement> matchingElements = null;

        for (final WebElement e : tableCells) {

            final List<WebElement> foundElements = e.findElements(by);
            if (foundElements != null && !foundElements.isEmpty()) {

                if (matchingElements == null) {
                    matchingElements = new ArrayList<WebElement>();
                }
                matchingElements.addAll(foundElements);
            }
        }

        Assert.assertNotNull("expecting to have found some elements", matchingElements);
        Assert.assertThat("Found too many elements in the row", matchingElements.size(), is(1));

        final WebElement current = matchingElements.get(0);
        webDriverContext().setCurrentElement(current);

        return current;
    }

}<|MERGE_RESOLUTION|>--- conflicted
+++ resolved
@@ -20,11 +20,8 @@
 
 import static com.technophobia.webdriver.substeps.runner.DefaultExecutionSetupTearDown.getThreadLocalWebDriverContext;
 import static org.hamcrest.CoreMatchers.is;
-import static org.hamcrest.text.IsEqualIgnoringCase.equalToIgnoringCase;
-
-import java.util.ArrayList;
+
 import java.util.List;
-import java.util.Map;
 
 import org.junit.Assert;
 import org.openqa.selenium.By;
@@ -37,17 +34,18 @@
 import com.technophobia.substeps.model.parameter.IntegerConverter;
 import com.technophobia.webdriver.substeps.runner.DefaultExecutionSetupTearDown;
 import com.technophobia.webdriver.util.WebDriverContext;
-import com.technophobia.webdriver.util.WebDriverSubstepsBy;
 
 @StepImplementations(requiredInitialisationClasses = DefaultExecutionSetupTearDown.class)
-public class TableSubStepImplementations extends AbstractWebDriverSubStepImplementations {
+public class TableSubStepImplementations extends
+        AbstractWebDriverSubStepImplementations {
 
     public TableSubStepImplementations() {
         super();
     }
 
 
-    public TableSubStepImplementations(final Supplier<WebDriverContext> webDriverContextSupplier) {
+    public TableSubStepImplementations(
+            final Supplier<WebDriverContext> webDriverContextSupplier) {
         super(webDriverContextSupplier);
     }
 
@@ -84,12 +82,15 @@
      *            1 based row index
      */
     @Step("FindTableBodyRow row ([^\"]*)")
-    public WebElement findTableBodyRow(@StepParameter(converter = IntegerConverter.class) final Integer row) {
+    public WebElement findTableBodyRow(
+            @StepParameter(converter = IntegerConverter.class) final Integer row) {
 
         // assumes current element is already set
-        final WebElement currentElem = getThreadLocalWebDriverContext().getCurrentElement();
-
-        AssertionWebDriverSubStepImplementations.assertElementIs(currentElem, "table");
+        final WebElement currentElem = getThreadLocalWebDriverContext()
+                .getCurrentElement();
+
+        AssertionWebDriverSubStepImplementations.assertElementIs(currentElem,
+                "table");
 
         final WebElement tbody = getResultsTableBodyElement(currentElem);
 
@@ -153,20 +154,26 @@
      *            the expected text
      */
     @Step("AssertTableValue column ([^\"]*), row ([^\"]*) contains text \"([^\"]*)\"")
-    public void assertTableValue(@StepParameter(converter = IntegerConverter.class) final Integer column,
-            @StepParameter(converter = IntegerConverter.class) final Integer row, final String text) {
+    public void assertTableValue(
+            @StepParameter(converter = IntegerConverter.class) final Integer column,
+            @StepParameter(converter = IntegerConverter.class) final Integer row,
+            final String text) {
 
         // assumes current element is already set
-        final WebElement currentElem = getThreadLocalWebDriverContext().getCurrentElement();
-
-        AssertionWebDriverSubStepImplementations.assertElementIs(currentElem, "table");
+        final WebElement currentElem = getThreadLocalWebDriverContext()
+                .getCurrentElement();
+
+        AssertionWebDriverSubStepImplementations.assertElementIs(currentElem,
+                "table");
 
         final WebElement tbody = getResultsTableBodyElement(currentElem);
 
-        final String cellText = getValueInResultsTable(tbody, column.intValue(), row.intValue());
+        final String cellText = getValueInResultsTable(tbody,
+                column.intValue(), row.intValue());
         Assert.assertNotNull("expecting some cell text", cellText);
 
-        Assert.assertTrue("expecting cell text to contain: " + text + " actual: " + cellText, cellText.contains(text));
+        Assert.assertTrue("expecting cell text to contain: " + text
+                + " actual: " + cellText, cellText.contains(text));
 
     }
 
@@ -175,7 +182,6 @@
 
         Assert.assertNotNull("expecting a tableElement", tableElement);
 
-<<<<<<< HEAD
         /* 
          * Note that we are expecting that the table has a "tbody" element, which is not in fact mandatory.
          * This will find a "tbody" child of tableElement, there should be only one.
@@ -185,43 +191,39 @@
         final WebElement tbodyElem = tableElement.findElement(By
                 .xpath("./tbody"));
 
-        Assert.assertNotNull("expecting tbody elem", tbodyElem);
-
-        return tbodyElem;
-=======
-        final List<WebElement> tbodyElems = tableElement.findElements(By.tagName("tbody"));
-        Assert.assertNotNull("expecting th row elems", tbodyElems);
-        Assert.assertThat("expecting count of 1", tbodyElems.size(), is(1));
-
-        final WebElement tbody = tbodyElems.get(0);
-        Assert.assertNotNull("expecting tbody elem", tbody);
+       Assert.assertNotNull("expecting tbody elem", tbodyElem);
 
         return tbody;
->>>>>>> 91b25f91
     }
 
 
     private WebElement getTableRow(final WebElement tbody, final int row) {
-        final List<WebElement> rowElements = tbody.findElements(By.tagName("tr"));
+        final List<WebElement> rowElements = tbody.findElements(By
+                .tagName("tr"));
         Assert.assertNotNull("expecting th row elems", rowElements);
 
-        Assert.assertTrue("expecting more than " + row + " row in the table", rowElements.size() >= row);
+        Assert.assertTrue("expecting more than " + row + " row in the table",
+                rowElements.size() >= row);
 
         // row parameter will be 1 based, but we need to discard the header row
         final WebElement rowElement = rowElements.get(row - 1);
-        Assert.assertNotNull("expecting a tr at tbody idx: " + (row - 1), rowElement);
+        Assert.assertNotNull("expecting a tr at tbody idx: " + (row - 1),
+                rowElement);
         return rowElement;
     }
 
 
-    public String getValueInResultsTable(final WebElement tbody, final int col, final int row) {
+    public String getValueInResultsTable(final WebElement tbody, final int col,
+            final int row) {
 
         final WebElement rowElement = getTableRow(tbody, row);
 
-        final List<WebElement> columnElements = rowElement.findElements(By.tagName("td"));
+        final List<WebElement> columnElements = rowElement.findElements(By
+                .tagName("td"));
         Assert.assertNotNull("expecting columnElements", columnElements);
 
-        Assert.assertTrue("expecting more than " + col + " columns in the table, got: " + columnElements.size(),
+        Assert.assertTrue("expecting more than " + col
+                + " columns in the table, got: " + columnElements.size(),
                 columnElements.size() >= col);
         final WebElement tdElem = columnElements.get(col - 1);
 
@@ -230,162 +232,4 @@
         return tdElem.getText();
     }
 
-
-    //
-
-    /**
-     * Find a row in a table where columns exist that contain the specified
-     * text. Not all columns of the table need to specified, however the order
-     * is important. Finding multiple matching results will result in an error.
-     * 
-     * Once the row has been located, other FindInRow methods can be used that
-     * may in turn refer to and set the 'Current Element', this method does not
-     * set the current element for that reason.
-     * 
-     * @example FindTableRowWithColumnsThatContainText
-     *          ["My Name","Where it all began...","December 19 2012"]
-     * @section Table
-     * 
-     * @param columnText
-     *            A comma delimitted list of column values, each column can be
-     *            double quoted
-     */
-    @Step("FindTableRowWithColumnsThatContainText \\[(.*)\\]")
-    public void findRowInTableWithText(final String columnText) {
-
-        final WebElement currentElement = webDriverContext().getCurrentElement();
-
-        Assert.assertThat("expecting the current element to be a table", currentElement.getTagName(),
-                equalToIgnoringCase("table"));
-
-        final String[] columnValues = columnText.split(",");
-        final List<String> columnValList = new ArrayList<String>();
-        for (final String s : columnValues) {
-            columnValList.add(s.replaceAll("\"", "").trim());
-        }
-
-        final List<WebElement> tableRows = currentElement.findElements(By.tagName("tr"));
-
-        List<WebElement> matchingRows = null;
-
-        // TODO - refactor this into WebDriver Bys ..?
-
-        // go through all rows
-        for (final WebElement row : tableRows) {
-
-            // for each row
-            final List<WebElement> tableCells = row.findElements(By.tagName("td"));
-
-            int lookingForIdx = 0;
-
-            boolean found = false;
-            // do we have a match ?
-            for (final WebElement td : tableCells) {
-
-                if (td.getText().contains(columnValList.get(lookingForIdx))) {
-
-                    lookingForIdx++;
-                    if (lookingForIdx >= columnValList.size()) {
-                        // found em all
-                        found = true;
-                        break;
-                    }
-                }
-            }
-
-            if (found) {
-                if (matchingRows == null) {
-                    matchingRows = new ArrayList<WebElement>();
-                }
-                matchingRows.add(row);
-            }
-
-        }
-
-        Assert.assertNotNull("Didn't find any rows with values: [" + columnText + "]", matchingRows);
-
-        Assert.assertThat("Found too many rows that match values: [" + columnText + "]", matchingRows.size(), is(1));
-
-        webDriverContext().stashElement(TABLE_ROW_KEY, matchingRows.get(0));
-    }
-
-
-    /**
-     * Find an element within a table row by tag and attributes.
-     * 
-     * @example FindElementInRow ByTagAndAttributes tag="a"
-     *          attributes=[class="link-class",....]
-     * @section Table
-     * @param tag
-     *            the tag
-     * @param attributeString
-     *            the attribute string
-     */
-    @Step("FindElementInRow ByTagAndAttributes tag=\"?([^\"]*)\"? attributes=\\[(.*)\\]")
-    public void findLinkInRowByTagAndAttributes(final String tag, final String attributeString) {
-
-        final Map<String, String> expectedAttributes = convertToMap(attributeString);
-
-        final By by = WebDriverSubstepsBy.ByTagAndAttributes(tag, expectedAttributes);
-
-        findElementInRowBy(by);
-    }
-
-
-    /**
-     * Find a link (anchor) element within a table row using the link text as a
-     * discriminator.
-     * 
-     * @example FindElementInRow linkText="View"
-     * @section Table
-     * @param linkText
-     *            the text of the link to find
-     */
-    @Step("FindElementInRow linkText=\"([^\"]*)\"")
-    public void findLinkInRow(final String linkText) {
-
-        final By by = By.linkText(linkText);
-
-        findElementInRowBy(by);
-    }
-
-    private static final String TABLE_ROW_KEY = "_tr_stash_key";
-
-
-    private WebElement findElementInRowBy(final By by) {
-
-        webDriverContext().setCurrentElement(null);
-
-        final WebElement row = webDriverContext().getElementFromStash(TABLE_ROW_KEY);
-
-        Assert.assertThat("expecting the current element to be a table", row.getTagName(), equalToIgnoringCase("tr"));
-
-        // go through all td's in this row, collect all elements that match the
-        // by
-
-        final List<WebElement> tableCells = row.findElements(By.tagName("td"));
-
-        List<WebElement> matchingElements = null;
-
-        for (final WebElement e : tableCells) {
-
-            final List<WebElement> foundElements = e.findElements(by);
-            if (foundElements != null && !foundElements.isEmpty()) {
-
-                if (matchingElements == null) {
-                    matchingElements = new ArrayList<WebElement>();
-                }
-                matchingElements.addAll(foundElements);
-            }
-        }
-
-        Assert.assertNotNull("expecting to have found some elements", matchingElements);
-        Assert.assertThat("Found too many elements in the row", matchingElements.size(), is(1));
-
-        final WebElement current = matchingElements.get(0);
-        webDriverContext().setCurrentElement(current);
-
-        return current;
-    }
-
 }